--- conflicted
+++ resolved
@@ -1425,7 +1425,47 @@
         FONT_COLOR: 200, 200, 200
         # BACKGROUND_COLOR: 50, 50, 50
         BACKGROUND_IMAGE: background.png
-<<<<<<< HEAD
+        ALIGN: left  # left / center / right
+        ANCHOR: lt   # Check https://pillow.readthedocs.io/en/stable/handbook/text-anchors.html
+  UPTIME:
+    # For seconds display, it is recommended not to change the interval: keep to 1
+    INTERVAL: 1
+    SECONDS:  # Uptime as seconds
+      TEXT:
+        SHOW: FALSE
+        X: 192
+        Y: 261
+        # Text sensors may vary in size and create "ghosting" effects where old value stay displayed under the new one.
+        # To avoid this use one of these 2 methods (or both):
+        #   - either use a monospaced font (fonts with "mono" in name, see res/fonts/ for available fonts)
+        #   - or force a static width/height for the text field. Be sure to have enough space for the longest value that can be displayed (e.g. "100%" for a percentage)
+        # WIDTH: 200   # Uncomment to force a static width
+        # HEIGHT: 50   # Uncomment to force static height
+        FONT: jetbrains-mono/JetBrainsMono-Bold.ttf
+        FONT_SIZE: 23
+        FONT_COLOR: 255, 255, 255
+        # BACKGROUND_COLOR: 132, 154, 165
+        BACKGROUND_IMAGE: background.png
+        ALIGN: left  # left / center / right
+        ANCHOR: lt   # Check https://pillow.readthedocs.io/en/stable/handbook/text-anchors.html
+    FORMATTED:  # Uptime as formatted string with days e.g. "49 days, 16:47:16"
+      TEXT:
+        SHOW: FALSE
+        X: 192
+        Y: 261
+        # Text sensors may vary in size and create "ghosting" effects where old value stay displayed under the new one.
+        # To avoid this use one of these 2 methods (or both):
+        #   - either use a monospaced font (fonts with "mono" in name, see res/fonts/ for available fonts)
+        #   - or force a static width/height for the text field. Be sure to have enough space for the longest value that can be displayed (e.g. "100%" for a percentage)
+        # WIDTH: 200   # Uncomment to force a static width
+        # HEIGHT: 50   # Uncomment to force static height
+        FONT: jetbrains-mono/JetBrainsMono-Bold.ttf
+        FONT_SIZE: 23
+        FONT_COLOR: 255, 255, 255
+        # BACKGROUND_COLOR: 132, 154, 165
+        BACKGROUND_IMAGE: background.png
+        ALIGN: left  # left / center / right
+        ANCHOR: lt   # Check https://pillow.readthedocs.io/en/stable/handbook/text-anchors.html
   WEATHER:
     # For optimal use, if you want to stay on the free plan (1000 calls), the interval should be 90 MINIMUM (not really useful as the API didn't update that quickly)
     INTERVAL: 300
@@ -1475,47 +1515,4 @@
         FONT: roboto-mono/RobotoMono-Bold.ttf
         FONT_SIZE: 18
         FONT_COLOR: 200, 200, 200
-        BACKGROUND_IMAGE: background.png 
-=======
-        ALIGN: left  # left / center / right
-        ANCHOR: lt   # Check https://pillow.readthedocs.io/en/stable/handbook/text-anchors.html
-  UPTIME:
-    # For seconds display, it is recommended not to change the interval: keep to 1
-    INTERVAL: 1
-    SECONDS:  # Uptime as seconds
-      TEXT:
-        SHOW: FALSE
-        X: 192
-        Y: 261
-        # Text sensors may vary in size and create "ghosting" effects where old value stay displayed under the new one.
-        # To avoid this use one of these 2 methods (or both):
-        #   - either use a monospaced font (fonts with "mono" in name, see res/fonts/ for available fonts)
-        #   - or force a static width/height for the text field. Be sure to have enough space for the longest value that can be displayed (e.g. "100%" for a percentage)
-        # WIDTH: 200   # Uncomment to force a static width
-        # HEIGHT: 50   # Uncomment to force static height
-        FONT: jetbrains-mono/JetBrainsMono-Bold.ttf
-        FONT_SIZE: 23
-        FONT_COLOR: 255, 255, 255
-        # BACKGROUND_COLOR: 132, 154, 165
-        BACKGROUND_IMAGE: background.png
-        ALIGN: left  # left / center / right
-        ANCHOR: lt   # Check https://pillow.readthedocs.io/en/stable/handbook/text-anchors.html
-    FORMATTED:  # Uptime as formatted string with days e.g. "49 days, 16:47:16"
-      TEXT:
-        SHOW: FALSE
-        X: 192
-        Y: 261
-        # Text sensors may vary in size and create "ghosting" effects where old value stay displayed under the new one.
-        # To avoid this use one of these 2 methods (or both):
-        #   - either use a monospaced font (fonts with "mono" in name, see res/fonts/ for available fonts)
-        #   - or force a static width/height for the text field. Be sure to have enough space for the longest value that can be displayed (e.g. "100%" for a percentage)
-        # WIDTH: 200   # Uncomment to force a static width
-        # HEIGHT: 50   # Uncomment to force static height
-        FONT: jetbrains-mono/JetBrainsMono-Bold.ttf
-        FONT_SIZE: 23
-        FONT_COLOR: 255, 255, 255
-        # BACKGROUND_COLOR: 132, 154, 165
-        BACKGROUND_IMAGE: background.png
-        ALIGN: left  # left / center / right
-        ANCHOR: lt   # Check https://pillow.readthedocs.io/en/stable/handbook/text-anchors.html
->>>>>>> 37280a56
+        BACKGROUND_IMAGE: background.png 