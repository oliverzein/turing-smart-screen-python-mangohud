--- conflicted
+++ resolved
@@ -46,13 +46,8 @@
           
             # Setup selected theme in config.yaml
             echo "Using theme $theme"
-<<<<<<< HEAD
-            sed -i '/THEME:/c\  THEME: "$theme"' config.yaml
-    
-=======
             sed -i '/THEME:/c\  THEME: "'"$theme"'"' config.yaml
 
->>>>>>> a18b3935
             # For tests there is no real HW: use simulated LCD mode
             # Check if theme is for 5"
             orientation=$(grep 'DISPLAY_SIZE' "$dir/theme.yaml" | sed 's/ //g')
